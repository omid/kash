[package]
name = "cached"
version = "0.43.0"
authors = ["James Kominick <james@kominick.com>"]
description = "Generic cache implementations and simplified function memoization"
repository = "https://github.com/jaemk/cached"
documentation = "https://docs.rs/cached"
readme = "README.md"
categories = ["caching", "data-structures"]
keywords = ["caching", "cache", "memoize", "lru", "redis"]
license = "MIT"
edition = "2018"

[package.metadata.docs.rs]
all-features = true

[features]
default = ["proc_macro", "async"]
proc_macro = ["tokio", "cached_proc_macro", "cached_proc_macro_types"]
async = ["futures", "tokio", "async-trait"]
async_tokio_rt_multi_thread = ["async", "tokio/rt-multi-thread"]
redis_store = ["redis", "r2d2", "serde", "serde_json"]
redis_async_std = ["redis_store", "async", "redis/aio", "redis/async-std-comp", "redis/tls", "redis/async-std-tls-comp"]
redis_tokio = ["redis_store", "async", "redis/aio", "redis/tokio-comp", "redis/tls", "redis/tokio-native-tls-comp"]
redis_ahash = ["redis_store", "redis/ahash"]
wasm = ["instant/wasm-bindgen"]

[dependencies.cached_proc_macro]
version = "0.16.0"
path = "cached_proc_macro"
optional = true

[dependencies.cached_proc_macro_types]
version = "0.1.0"
path = "cached_proc_macro_types"
optional = true

[dependencies.hashbrown]
version = "0.13"
default-features = false
features = ["raw", "inline-more"]

[dependencies.once_cell]
version = "1"

[dependencies.thiserror]
version = "1"

[dependencies.futures]
version = "0.3"
default-features = false
optional = true

[dependencies.async-trait]
version = "0.1"
optional = true

[dependencies.redis]
version = "0.23"
features = ["r2d2"]
optional = true

[dependencies.r2d2]
version = "0.8"
optional = true

[dependencies.serde]
version = "1.0"
features = ["derive"]
optional = true

[dependencies.serde_json]
version = "1.0"
optional = true

[dependencies.tokio]
version = "1"
features = ["macros", "time", "sync", "parking_lot"]
optional = true

[dependencies.instant]
version = "0.1"

[dev-dependencies.async-std]
version = "1.6"
features = ["attributes"]

[dev-dependencies.smartstring]
version = "1"

[dev-dependencies.serial_test]
<<<<<<< HEAD
version = "1"
=======
version = "2"
>>>>>>> 920e22bf

[workspace]
members = ["cached_proc_macro","examples/wasm"]

[[example]]
name = "redis"
required-features = ["redis_store", "proc_macro"]<|MERGE_RESOLUTION|>--- conflicted
+++ resolved
@@ -89,11 +89,7 @@
 version = "1"
 
 [dev-dependencies.serial_test]
-<<<<<<< HEAD
-version = "1"
-=======
 version = "2"
->>>>>>> 920e22bf
 
 [workspace]
 members = ["cached_proc_macro","examples/wasm"]
