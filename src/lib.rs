--- conflicted
+++ resolved
@@ -253,31 +253,6 @@
 # pub fn main() { }
 ```
 
-<<<<<<< HEAD
-```rust,ignore
-#[macro_use] extern crate cached;
-use std::thread::sleep;
-use std::time::Duration;
-use cached::RedisCache;
-
-cached! {
-    UNBOUND_REDIS: RedisCache<u32, u32> = RedisCache::new();
-    fn cached_redis(n: u32) -> u32 = {
-        sleep(Duration::new(3, 0));
-        n
-    }
-}
-
-cached! {
-    TIMED_REDIS: RedisCache<u32, u32> = RedisCache::with_lifespan(2);
-    fn cached_timed_redis(n: u32) -> u32 = {
-        sleep(Duration::new(3, 0));
-        n
-    }
-}
-# pub fn main() { }
-```
-=======
 ```rust,no_run
 use cached::proc_macro::once;
 
@@ -366,7 +341,29 @@
 }
 ```
 
->>>>>>> 3a8d0e06
+```rust,no_run
+#[macro_use] extern crate cached;
+use std::thread::sleep;
+use std::time::Duration;
+use cached::RedisCache;
+
+cached! {
+    UNBOUND_REDIS: RedisCache<u32, u32> = RedisCache::new();
+    fn cached_redis(n: u32) -> u32 = {
+        sleep(Duration::new(3, 0));
+        n
+    }
+}
+
+cached! {
+    TIMED_REDIS: RedisCache<u32, u32> = RedisCache::with_lifespan(2);
+    fn cached_timed_redis(n: u32) -> u32 = {
+        sleep(Duration::new(3, 0));
+        n
+    }
+}
+# pub fn main() { }
+```
 ----
 
 
