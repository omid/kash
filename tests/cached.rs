/*!
Full tests of macro-defined functions
*/
#[macro_use]
extern crate cached;

<<<<<<< HEAD
#[cfg(feature = "redis")]
use cached::RedisCache;
use cached::{proc_macro::cached, Cached, SizedCache, TimedCache, TimedSizedCache, UnboundCache};

=======
use cached::{
    proc_macro::cached, proc_macro::once, Cached, SizedCache, TimedCache, TimedSizedCache,
    UnboundCache,
};
>>>>>>> 3a8d0e06
use std::thread::{self, sleep};
use std::time::Duration;

cached! {
    UNBOUND_FIB;
    fn fib0(n: u32) -> u32 = {
        if n == 0 || n == 1 { return n }
        fib0(n-1) + fib0(n-2)
    }
}

#[test]
fn test_unbound_cache() {
    fib0(20);
    {
        let cache = UNBOUND_FIB.lock().unwrap();
        assert_eq!(21, cache.cache_size());
    }
}

cached! {
    SIZED_FIB: SizedCache<u32, u32> = SizedCache::with_size(3);
    fn fib1(n: u32) -> u32 = {
        if n == 0 || n == 1 { return n }
        fib1(n-1) + fib1(n-2)
    }
}

#[test]
fn test_sized_cache() {
    let last = fib1(20);
    {
        let cache = SIZED_FIB.lock().unwrap();
        assert_eq!(3, cache.cache_size());
        let items = cache.get_order().iter().collect::<Vec<_>>();
        assert_eq!(3, items.len());
        // (arg, result)
        assert_eq!(&(20, last), items[0]);
    }
}

cached! {
    TIMED: TimedCache<u32, u32> = TimedCache::with_lifespan_and_capacity(2, 5);
    fn timed(n: u32) -> u32 = {
        sleep(Duration::new(3, 0));
        n
    }
}

#[test]
fn test_timed_cache() {
    timed(1);
    timed(1);
    {
        let cache = TIMED.lock().unwrap();
        assert_eq!(1, cache.cache_misses().unwrap());
        assert_eq!(1, cache.cache_hits().unwrap());
    }
    sleep(Duration::new(3, 0));
    timed(1);
    {
        let cache = TIMED.lock().unwrap();
        assert_eq!(2, cache.cache_misses().unwrap());
        assert_eq!(1, cache.cache_hits().unwrap());
    }
    {
        let mut cache = TIMED.lock().unwrap();
        assert_eq!(2, cache.cache_set_lifespan(1).unwrap());
    }
    timed(1);
    sleep(Duration::new(1, 0));
    timed(1);
    {
        let cache = TIMED.lock().unwrap();
        assert_eq!(3, cache.cache_misses().unwrap());
        assert_eq!(2, cache.cache_hits().unwrap());
    }
}

cached! {
    TIMED_SIZED: TimedSizedCache<u32, u32> = TimedSizedCache::with_size_and_lifespan(3, 2);
    fn timefac(n: u32) -> u32 = {
        sleep(Duration::new(1, 0));
        if n > 1 {
            n * timefac(n - 1)
        } else {
            n
        }
    }
}

#[test]
fn test_timed_sized_cache() {
    timefac(1);
    timefac(1);
    {
        let cache = TIMED_SIZED.lock().unwrap();
        assert_eq!(1, cache.cache_misses().unwrap());
        assert_eq!(1, cache.cache_hits().unwrap());
    }
    sleep(Duration::new(3, 0));
    timefac(1);
    {
        let cache = TIMED_SIZED.lock().unwrap();
        assert_eq!(2, cache.cache_misses().unwrap());
        assert_eq!(1, cache.cache_hits().unwrap());
    }
    {
        let mut cache = TIMED_SIZED.lock().unwrap();
        assert_eq!(2, cache.cache_set_lifespan(1).unwrap());
    }
    timefac(1);
    sleep(Duration::new(1, 0));
    timefac(1);
    {
        let cache = TIMED_SIZED.lock().unwrap();
        assert_eq!(3, cache.cache_misses().unwrap());
        assert_eq!(2, cache.cache_hits().unwrap());
    }
    {
        let mut cache = TIMED_SIZED.lock().unwrap();
        assert_eq!(1, cache.cache_set_lifespan(6).unwrap());
    }
    timefac(2);
    {
        let cache = TIMED_SIZED.lock().unwrap();
        assert_eq!(4, cache.cache_misses().unwrap());
        assert_eq!(3, cache.cache_hits().unwrap());
    }
    timefac(3);
    {
        let cache = TIMED_SIZED.lock().unwrap();
        assert_eq!(5, cache.cache_misses().unwrap());
        assert_eq!(4, cache.cache_hits().unwrap());
    }
    timefac(3);
    timefac(2);
    timefac(1);
    {
        let cache = TIMED_SIZED.lock().unwrap();
        assert_eq!(5, cache.cache_misses().unwrap());
        assert_eq!(7, cache.cache_hits().unwrap());
    }
    timefac(4);
    {
        let cache = TIMED_SIZED.lock().unwrap();
        assert_eq!(6, cache.cache_misses().unwrap());
        assert_eq!(8, cache.cache_hits().unwrap());
    }
    timefac(6);
    {
        let cache = TIMED_SIZED.lock().unwrap();
        assert_eq!(8, cache.cache_misses().unwrap());
        assert_eq!(9, cache.cache_hits().unwrap());
    }
    timefac(1);
    {
        let cache = TIMED_SIZED.lock().unwrap();
        assert_eq!(9, cache.cache_misses().unwrap());
        assert_eq!(9, cache.cache_hits().unwrap());
        assert_eq!(3, cache.cache_size());
    }
}

cached! {
    STRING_CACHE_EXPLICIT: SizedCache<(String, String), String> = SizedCache::with_size(1);
    fn string_1(a: String, b: String) -> String = {
        a + b.as_ref()
    }
}

#[test]
fn test_string_cache() {
    string_1("a".into(), "b".into());
    {
        let cache = STRING_CACHE_EXPLICIT.lock().unwrap();
        assert_eq!(1, cache.cache_size());
    }
}

cached_key! {
    TIMED_CACHE: TimedCache<u32, u32> = TimedCache::with_lifespan_and_capacity(2, 5);
    Key = { n };
    fn timed_2(n: u32) -> u32 = {
        sleep(Duration::new(3, 0));
        n
    }
}

#[test]
fn test_timed_cache_key() {
    timed_2(1);
    timed_2(1);
    {
        let cache = TIMED_CACHE.lock().unwrap();
        assert_eq!(1, cache.cache_misses().unwrap());
        assert_eq!(1, cache.cache_hits().unwrap());
    }
    sleep(Duration::new(3, 0));
    timed_2(1);
    {
        let cache = TIMED_CACHE.lock().unwrap();
        assert_eq!(2, cache.cache_misses().unwrap());
        assert_eq!(1, cache.cache_hits().unwrap());
    }
}

cached_key! {
    SIZED_CACHE: SizedCache<String, usize> = SizedCache::with_size(2);
    Key = { format!("{}{}", a, b) };
    fn sized_key(a: &str, b: &str) -> usize = {
        let size = a.len() + b.len();
        sleep(Duration::new(size as u64, 0));
        size
    }
}

#[test]
fn test_sized_cache_key() {
    sized_key("a", "1");
    sized_key("a", "1");
    {
        let cache = SIZED_CACHE.lock().unwrap();
        assert_eq!(1, cache.cache_misses().unwrap());
        assert_eq!(1, cache.cache_hits().unwrap());
        assert_eq!(1, cache.cache_size());
    }
    sized_key("a", "1");
    {
        let cache = SIZED_CACHE.lock().unwrap();
        assert_eq!(1, cache.cache_misses().unwrap());
        assert_eq!(2, cache.cache_hits().unwrap());
        assert_eq!(1, cache.cache_size());
    }
    sized_key("a", "2");
    {
        let cache = SIZED_CACHE.lock().unwrap();
        assert_eq!(2, cache.cache_hits().unwrap());
        assert_eq!(2, cache.cache_size());
        assert_eq!(vec!["a2", "a1"], cache.key_order().collect::<Vec<_>>());
        assert_eq!(vec![&2, &2], cache.value_order().collect::<Vec<_>>());
    }
    sized_key("a", "3");
    {
        let cache = SIZED_CACHE.lock().unwrap();
        assert_eq!(2, cache.cache_size());
        assert_eq!(vec!["a3", "a2"], cache.key_order().collect::<Vec<_>>());
        assert_eq!(vec![&2, &2], cache.value_order().collect::<Vec<_>>());
    }
    sized_key("a", "4");
    sized_key("a", "5");
    {
        let cache = SIZED_CACHE.lock().unwrap();
        assert_eq!(2, cache.cache_size());
        assert_eq!(vec!["a5", "a4"], cache.key_order().collect::<Vec<_>>());
        assert_eq!(vec![&2, &2], cache.value_order().collect::<Vec<_>>());
    }
    sized_key("a", "67");
    sized_key("a", "8");
    {
        let cache = SIZED_CACHE.lock().unwrap();
        assert_eq!(2, cache.cache_size());
        assert_eq!(vec!["a8", "a67"], cache.key_order().collect::<Vec<_>>());
        assert_eq!(vec![&2, &3], cache.value_order().collect::<Vec<_>>());
    }
}

cached_key_result! {
    RESULT_CACHE_KEY: UnboundCache<u32, u32> = UnboundCache::new();
    Key = { n };
    fn test_result_key(n: u32) -> Result<u32, ()> = {
        if n < 5 { Ok(n) } else { Err(()) }
    }
}

#[test]
fn cache_result_key() {
    assert!(test_result_key(2).is_ok());
    assert!(test_result_key(4).is_ok());
    assert!(test_result_key(6).is_err());
    assert!(test_result_key(6).is_err());
    assert!(test_result_key(2).is_ok());
    assert!(test_result_key(4).is_ok());
    {
        let cache = RESULT_CACHE_KEY.lock().unwrap();
        assert_eq!(2, cache.cache_size());
        assert_eq!(2, cache.cache_hits().unwrap());
        assert_eq!(4, cache.cache_misses().unwrap());
    }
}

cached_result! {
    RESULT_CACHE: UnboundCache<u32, u32> = UnboundCache::new();
    fn test_result_no_default(n: u32) -> Result<u32, ()> = {
        if n < 5 { Ok(n) } else { Err(()) }
    }
}

#[test]
fn cache_result_no_default() {
    assert!(test_result_no_default(2).is_ok());
    assert!(test_result_no_default(4).is_ok());
    assert!(test_result_no_default(6).is_err());
    assert!(test_result_no_default(6).is_err());
    assert!(test_result_no_default(2).is_ok());
    assert!(test_result_no_default(4).is_ok());
    {
        let cache = RESULT_CACHE.lock().unwrap();
        assert_eq!(2, cache.cache_size());
        assert_eq!(2, cache.cache_hits().unwrap());
        assert_eq!(4, cache.cache_misses().unwrap());
    }
}

cached_control! {
    CONTROL_CACHE: UnboundCache<String, String> = UnboundCache::new();
    Key = { input.to_owned() };
    PostGet(cached_val) = return Ok(cached_val.clone());
    PostExec(body_result) = {
        match body_result {
            Ok(v) => v,
            Err(e) => return Err(e),
        }
    };
    Set(set_value) = set_value.clone();
    Return(return_value) = {
        println!("{}", return_value);
        Ok(return_value)
    };
    fn can_fail(input: &str) -> Result<String, String> = {
        let len = input.len();
        if len < 3 { Ok(format!("{}-{}", input, len)) }
        else { Err("too big".to_string()) }
    }
}

#[test]
fn test_can_fail() {
    assert_eq!(can_fail("ab"), Ok("ab-2".to_string()));
    assert_eq!(can_fail("abc"), Err("too big".to_string()));
    {
        let cache = CONTROL_CACHE.lock().unwrap();
        assert_eq!(2, cache.cache_misses().unwrap());
    }
    assert_eq!(can_fail("ab"), Ok("ab-2".to_string()));
    {
        let cache = CONTROL_CACHE.lock().unwrap();
        assert_eq!(1, cache.cache_hits().unwrap());
    }
}

cached_key! {
    SIZED_KEY_RESULT_CACHE: SizedCache<String, String> = SizedCache::with_size(2);
    Key = { format!("{}/{}", a, b) };
    fn slow_small_cache(a: &str, b: &str) -> String = {
        sleep(Duration::new(1, 0));
        format!("{}:{}", a, b)
    }
}

#[test]
/// This is a regression test to confirm that racing cache sets on a SizedCache
/// do not cause duplicates to exist in the internal `order`. See issue #7
fn test_racing_duplicate_keys_do_not_duplicate_sized_cache_ordering() {
    let a = thread::spawn(|| slow_small_cache("a", "b"));
    sleep(Duration::new(0, 500000));
    let b = thread::spawn(|| slow_small_cache("a", "b"));
    a.join().unwrap();
    b.join().unwrap();
    // at this point, the cache should have a size of one since the keys are the same
    // and the internal `order` list should also have one item.
    // Since the method's cache has a capacity of 2, caching two more unique keys should
    // force the full eviction of the original values.
    slow_small_cache("c", "d");
    slow_small_cache("e", "f");
    slow_small_cache("g", "h");
}

// NoClone is not cloneable. So this also tests that the Result type
// itself does not have to be cloneable, just the type for the Ok
// value.
// Vec has Clone, but not Copy, to make sure Copy isn't required.
struct NoClone {}

#[cached(result = true)]
fn proc_cached_result(n: u32) -> Result<Vec<u32>, NoClone> {
    if n < 5 {
        Ok(vec![n])
    } else {
        Err(NoClone {})
    }
}

#[test]
fn test_proc_cached_result() {
    assert!(proc_cached_result(2).is_ok());
    assert!(proc_cached_result(4).is_ok());
    assert!(proc_cached_result(6).is_err());
    assert!(proc_cached_result(6).is_err());
    assert!(proc_cached_result(2).is_ok());
    assert!(proc_cached_result(4).is_ok());
    {
        let cache = PROC_CACHED_RESULT.lock().unwrap();
        assert_eq!(2, cache.cache_size());
        assert_eq!(2, cache.cache_hits().unwrap());
        assert_eq!(4, cache.cache_misses().unwrap());
    }
}

#[cached(option = true)]
fn proc_cached_option(n: u32) -> Option<Vec<u32>> {
    if n < 5 {
        Some(vec![n])
    } else {
        None
    }
}

#[test]
fn test_proc_cached_option() {
    assert!(proc_cached_option(2).is_some());
    assert!(proc_cached_option(4).is_some());
    assert!(proc_cached_option(1).is_some());
    assert!(proc_cached_option(6).is_none());
    assert!(proc_cached_option(6).is_none());
    assert!(proc_cached_option(2).is_some());
    assert!(proc_cached_option(1).is_some());
    assert!(proc_cached_option(4).is_some());
    {
        let cache = PROC_CACHED_OPTION.lock().unwrap();
        assert_eq!(3, cache.cache_size());
        assert_eq!(3, cache.cache_hits().unwrap());
        assert_eq!(5, cache.cache_misses().unwrap());
    }
}

cached_result! {
    RESULT_CACHE_RETARM: UnboundCache<u32, u32> = UnboundCache::new();
    fn test_result_missing_result_arm(n: u32) -> Result<u32, ()> = {
        Ok(n)
    }
}

cached_key_result! {
    RESULT_CACHE_KEY_RETARM: UnboundCache<u32, u32> = UnboundCache::new();
    Key = { n };
    fn test_result_key_missing_result_arm(n: u32) -> Result<u32, ()> = {
        Ok(n)
    }
}

#[cached(size = 1, time = 1)]
fn proc_timed_sized_sleeper(n: u64) -> u64 {
    sleep(Duration::new(1, 0));
    n
}

#[test]
fn test_proc_timed_sized_cache() {
    proc_timed_sized_sleeper(1);
    proc_timed_sized_sleeper(1);
    {
        let cache = PROC_TIMED_SIZED_SLEEPER.lock().unwrap();
        assert_eq!(1, cache.cache_misses().unwrap());
        assert_eq!(1, cache.cache_hits().unwrap());
    }
    // sleep to expire the one entry
    sleep(Duration::new(1, 0));
    proc_timed_sized_sleeper(1);
    {
        let cache = PROC_TIMED_SIZED_SLEEPER.lock().unwrap();
        assert_eq!(2, cache.cache_misses().unwrap());
        assert_eq!(1, cache.cache_hits().unwrap());
        assert_eq!(cache.key_order().collect::<Vec<_>>(), vec![&1])
    }
    // sleep to expire the one entry
    sleep(Duration::new(1, 0));
    {
        let cache = PROC_TIMED_SIZED_SLEEPER.lock().unwrap();
        assert!(cache.key_order().next().is_none())
    }
    proc_timed_sized_sleeper(1);
    proc_timed_sized_sleeper(1);
    {
        let cache = PROC_TIMED_SIZED_SLEEPER.lock().unwrap();
        assert_eq!(3, cache.cache_misses().unwrap());
        assert_eq!(2, cache.cache_hits().unwrap());
        assert_eq!(cache.key_order().collect::<Vec<_>>(), vec![&1])
    }
    // lru size is 1, so this new thing evicts the existing key
    proc_timed_sized_sleeper(2);
    {
        let cache = PROC_TIMED_SIZED_SLEEPER.lock().unwrap();
        assert_eq!(4, cache.cache_misses().unwrap());
        assert_eq!(2, cache.cache_hits().unwrap());
        assert_eq!(cache.key_order().collect::<Vec<_>>(), vec![&2])
    }
}

#[cached(with_cached_flag = true)]
fn cached_return_flag(n: i32) -> cached::Return<i32> {
    cached::Return::new(n)
}

#[test]
fn test_cached_return_flag() {
    let r = cached_return_flag(1);
    assert!(!r.was_cached);
    assert_eq!(*r, 1);
    let r = cached_return_flag(1);
    assert!(r.was_cached);
    // derefs to inner
    assert_eq!(*r, 1);
    assert!(r.is_positive());
    {
        let cache = CACHED_RETURN_FLAG.lock().unwrap();
        assert_eq!(cache.cache_hits(), Some(1));
        assert_eq!(cache.cache_misses(), Some(1));
    }
}

#[cached(result = true, with_cached_flag = true)]
fn cached_return_flag_result(n: i32) -> Result<cached::Return<i32>, ()> {
    if n == 10 {
        return Err(());
    }
    Ok(cached::Return::new(n))
}

#[test]
fn test_cached_return_flag_result() {
    let r = cached_return_flag_result(1).unwrap();
    assert!(!r.was_cached);
    assert_eq!(*r, 1);
    let r = cached_return_flag_result(1).unwrap();
    assert!(r.was_cached);
    // derefs to inner
    assert_eq!(*r, 1);
    assert!(r.is_positive());

    let r = cached_return_flag_result(10);
    assert!(r.is_err());
    {
        let cache = CACHED_RETURN_FLAG_RESULT.lock().unwrap();
        assert_eq!(cache.cache_hits(), Some(1));
        assert_eq!(cache.cache_misses(), Some(2));
    }
}

#[cached(option = true, with_cached_flag = true)]
fn cached_return_flag_option(n: i32) -> Option<cached::Return<i32>> {
    if n == 10 {
        return None;
    }
    Some(cached::Return::new(n))
}

#[test]
fn test_cached_return_flag_option() {
    let r = cached_return_flag_option(1).unwrap();
    assert!(!r.was_cached);
    assert_eq!(*r, 1);
    let r = cached_return_flag_option(1).unwrap();
    assert!(r.was_cached);
    // derefs to inner
    assert_eq!(*r, 1);
    assert!(r.is_positive());

    let r = cached_return_flag_option(10);
    assert!(r.is_none());
    {
        let cache = CACHED_RETURN_FLAG_OPTION.lock().unwrap();
        assert_eq!(cache.cache_hits(), Some(1));
        assert_eq!(cache.cache_misses(), Some(2));
    }
}

<<<<<<< HEAD
#[cfg(feature = "redis")]
cached_result! {
    UNBOUND_REDIS: RedisCache<u32, u32> = RedisCache::new();
    fn cached_unbound_redis(n: u32) -> Result<u32, ()> = {
        if n < 5 { Ok(n) } else { Err(()) }
    }
}

#[cfg(feature = "redis")]
#[test]
fn test_cached_unbound_redis() {
    assert!(cached_unbound_redis(2).is_ok());
    assert!(cached_unbound_redis(4).is_ok());
    assert!(cached_unbound_redis(6).is_err());
    assert!(cached_unbound_redis(6).is_err());
    assert!(cached_unbound_redis(2).is_ok());
    assert!(cached_unbound_redis(4).is_ok());
    {
        let mut cache = UNBOUND_REDIS.lock().unwrap();
        assert_eq!(2, cache.cache_size());
        assert_eq!(2, cache.cache_hits().unwrap());
        assert_eq!(4, cache.cache_misses().unwrap());
        cache.cache_clear();
    }
}

#[cfg(feature = "redis")]
cached! {
    TIMED_REDIS: RedisCache<u32, u32> = RedisCache::with_lifespan(2);
    fn cached_timed_redis(n: u32) -> u32 = {
        sleep(Duration::new(3, 0));
        n
    }
}

#[cfg(feature = "redis")]
#[test]
fn test_cached_timed_redis() {
    cached_timed_redis(1);
    cached_timed_redis(1);
    {
        let cache = TIMED_REDIS.lock().unwrap();
        assert_eq!(1, cache.cache_misses().unwrap());
        assert_eq!(1, cache.cache_hits().unwrap());
    }
    sleep(Duration::new(3, 0));
    cached_timed_redis(1);
    {
        let cache = TIMED_REDIS.lock().unwrap();
        assert_eq!(2, cache.cache_misses().unwrap());
        assert_eq!(1, cache.cache_hits().unwrap());
    }
    {
        let mut cache = TIMED_REDIS.lock().unwrap();
        assert_eq!(2, cache.cache_set_lifespan(1).unwrap());
        cache.cache_clear();
    }
    cached_timed_redis(1);
    cached_timed_redis(1);
    sleep(Duration::new(1, 0));
    cached_timed_redis(1);
    {
        let mut cache = TIMED_REDIS.lock().unwrap();
        assert_eq!(4, cache.cache_misses().unwrap());
        assert_eq!(2, cache.cache_hits().unwrap());
        cache.cache_clear();
    }
=======
/// should only cache the _first_ value returned for 1 second.
/// all arguments are ignored for subsequent calls until the
/// cache expires after a second.
#[once(time = 1)]
fn only_cached_once_per_second(s: String) -> Vec<String> {
    vec![s]
}

#[test]
fn test_only_cached_once_per_second() {
    let a = only_cached_once_per_second("a".to_string());
    let b = only_cached_once_per_second("b".to_string());
    assert_eq!(a, b);
    sleep(Duration::new(1, 0));
    let b = only_cached_once_per_second("b".to_string());
    assert_eq!(vec!["b".to_string()], b);
}

#[cfg(feature = "async")]
#[once(time = 1)]
async fn only_cached_once_per_second_a(s: String) -> Vec<String> {
    vec![s]
}

#[cfg(feature = "async")]
#[async_std::test]
async fn test_only_cached_once_per_second_a() {
    let a = only_cached_once_per_second_a("a".to_string()).await;
    let b = only_cached_once_per_second_a("b".to_string()).await;
    assert_eq!(a, b);
    sleep(Duration::new(1, 0));
    let b = only_cached_once_per_second_a("b".to_string()).await;
    assert_eq!(vec!["b".to_string()], b);
}

/// should only cache the _first_ `Ok` returned.
/// all arguments are ignored for subsequent calls.
#[once(result = true)]
fn only_cached_result_once(s: String, error: bool) -> std::result::Result<Vec<String>, u32> {
    if error {
        Err(1)
    } else {
        Ok(vec![s])
    }
}

#[test]
fn test_only_cached_result_once() {
    assert!(only_cached_result_once("z".to_string(), true).is_err());
    let a = only_cached_result_once("a".to_string(), false).unwrap();
    let b = only_cached_result_once("b".to_string(), false).unwrap();
    assert_eq!(a, b);
    sleep(Duration::new(1, 0));
    let b = only_cached_result_once("b".to_string(), false).unwrap();
    assert_eq!(a, b);
}

#[cfg(feature = "async")]
#[once(result = true)]
async fn only_cached_result_once_a(
    s: String,
    error: bool,
) -> std::result::Result<Vec<String>, u32> {
    if error {
        Err(1)
    } else {
        Ok(vec![s])
    }
}

#[cfg(feature = "async")]
#[async_std::test]
async fn test_only_cached_result_once_a() {
    assert!(only_cached_result_once_a("z".to_string(), true)
        .await
        .is_err());
    let a = only_cached_result_once_a("a".to_string(), false)
        .await
        .unwrap();
    let b = only_cached_result_once_a("b".to_string(), false)
        .await
        .unwrap();
    assert_eq!(a, b);
    sleep(Duration::new(1, 0));
    let b = only_cached_result_once_a("b".to_string(), false)
        .await
        .unwrap();
    assert_eq!(a, b);
}

/// should only cache the _first_ `Ok` returned for 1 second.
/// all arguments are ignored for subsequent calls until the
/// cache expires after a second.
#[once(result = true, time = 1)]
fn only_cached_result_once_per_second(
    s: String,
    error: bool,
) -> std::result::Result<Vec<String>, u32> {
    if error {
        Err(1)
    } else {
        Ok(vec![s])
    }
}

#[test]
fn test_only_cached_result_once_per_second() {
    assert!(only_cached_result_once_per_second("z".to_string(), true).is_err());
    let a = only_cached_result_once_per_second("a".to_string(), false).unwrap();
    let b = only_cached_result_once_per_second("b".to_string(), false).unwrap();
    assert_eq!(a, b);
    sleep(Duration::new(1, 0));
    let b = only_cached_result_once_per_second("b".to_string(), false).unwrap();
    assert_eq!(vec!["b".to_string()], b);
}

#[cfg(feature = "async")]
#[once(result = true, time = 1)]
async fn only_cached_result_once_per_second_a(
    s: String,
    error: bool,
) -> std::result::Result<Vec<String>, u32> {
    if error {
        Err(1)
    } else {
        Ok(vec![s])
    }
}

#[cfg(feature = "async")]
#[async_std::test]
async fn test_only_cached_result_once_per_second_a() {
    assert!(only_cached_result_once_per_second_a("z".to_string(), true)
        .await
        .is_err());
    let a = only_cached_result_once_per_second_a("a".to_string(), false)
        .await
        .unwrap();
    let b = only_cached_result_once_per_second_a("b".to_string(), false)
        .await
        .unwrap();
    assert_eq!(a, b);
    sleep(Duration::new(1, 0));
    let b = only_cached_result_once_per_second_a("b".to_string(), false)
        .await
        .unwrap();
    assert_eq!(vec!["b".to_string()], b);
}

/// should only cache the _first_ `Some` returned .
/// all arguments are ignored for subsequent calls
#[once(option = true)]
fn only_cached_option_once(s: String, none: bool) -> Option<Vec<String>> {
    if none {
        None
    } else {
        Some(vec![s])
    }
}

#[test]
fn test_only_cached_option_once() {
    assert!(only_cached_option_once("z".to_string(), true).is_none());
    let a = only_cached_option_once("a".to_string(), false).unwrap();
    let b = only_cached_option_once("b".to_string(), false).unwrap();
    assert_eq!(a, b);
    sleep(Duration::new(1, 0));
    let b = only_cached_option_once("b".to_string(), false).unwrap();
    assert_eq!(a, b);
}

#[cfg(feature = "async")]
#[once(option = true)]
async fn only_cached_option_once_a(s: String, none: bool) -> Option<Vec<String>> {
    if none {
        None
    } else {
        Some(vec![s])
    }
}

#[cfg(feature = "async")]
#[async_std::test]
async fn test_only_cached_option_once_a() {
    assert!(only_cached_option_once_a("z".to_string(), true)
        .await
        .is_none());
    let a = only_cached_option_once_a("a".to_string(), false)
        .await
        .unwrap();
    let b = only_cached_option_once_a("b".to_string(), false)
        .await
        .unwrap();
    assert_eq!(a, b);
    sleep(Duration::new(1, 0));
    let b = only_cached_option_once_a("b".to_string(), false)
        .await
        .unwrap();
    assert_eq!(a, b);
}

/// should only cache the _first_ `Some` returned for 1 second.
/// all arguments are ignored for subsequent calls until the
/// cache expires after a second.
#[once(option = true, time = 1)]
fn only_cached_option_once_per_second(s: String, none: bool) -> Option<Vec<String>> {
    if none {
        None
    } else {
        Some(vec![s])
    }
}

#[test]
fn test_only_cached_option_once_per_second() {
    assert!(only_cached_option_once_per_second("z".to_string(), true).is_none());
    let a = only_cached_option_once_per_second("a".to_string(), false).unwrap();
    let b = only_cached_option_once_per_second("b".to_string(), false).unwrap();
    assert_eq!(a, b);
    sleep(Duration::new(1, 0));
    let b = only_cached_option_once_per_second("b".to_string(), false).unwrap();
    assert_eq!(vec!["b".to_string()], b);
}

#[cfg(feature = "async")]
#[once(option = true, time = 1)]
async fn only_cached_option_once_per_second_a(s: String, none: bool) -> Option<Vec<String>> {
    if none {
        None
    } else {
        Some(vec![s])
    }
}

#[cfg(feature = "async")]
#[async_std::test]
async fn test_only_cached_option_once_per_second_a() {
    assert!(only_cached_option_once_per_second_a("z".to_string(), true)
        .await
        .is_none());
    let a = only_cached_option_once_per_second_a("a".to_string(), false)
        .await
        .unwrap();
    let b = only_cached_option_once_per_second_a("b".to_string(), false)
        .await
        .unwrap();
    assert_eq!(a, b);
    sleep(Duration::new(1, 0));
    let b = only_cached_option_once_per_second_a("b".to_string(), false)
        .await
        .unwrap();
    assert_eq!(vec!["b".to_string()], b);
}

/// should only cache the _first_ value returned for 2 seconds.
/// all arguments are ignored for subsequent calls until the
/// cache expires after a second.
/// when multiple un-cached tasks are running concurrently, only
/// _one_ call will be "executed" and all others will be synchronized
/// to return the cached result of the one call instead of all
/// concurrently un-cached tasks executing and writing concurrently.
#[cfg(feature = "async")]
#[once(time = 2, sync_writes = true)]
async fn only_cached_once_per_second_sync_writes(s: String) -> Vec<String> {
    vec![s]
}

#[cfg(feature = "async")]
#[async_std::test]
async fn test_only_cached_once_per_second_sync_writes() {
    let a = async_std::task::spawn(only_cached_once_per_second_sync_writes("a".to_string()));
    async_std::task::sleep(Duration::new(1, 0)).await;
    let b = async_std::task::spawn(only_cached_once_per_second_sync_writes("b".to_string()));
    assert_eq!(a.await, b.await);
}

#[cached(time = 2, sync_writes = true, key = "u32", convert = "{ 1 }")]
fn cached_sync_writes(s: String) -> Vec<String> {
    vec![s]
}

#[test]
fn test_cached_sync_writes() {
    let a = std::thread::spawn(|| cached_sync_writes("a".to_string()));
    sleep(Duration::new(1, 0));
    let b = std::thread::spawn(|| cached_sync_writes("b".to_string()));
    let c = std::thread::spawn(|| cached_sync_writes("c".to_string()));
    let a = a.join().unwrap();
    let b = b.join().unwrap();
    let c = c.join().unwrap();
    assert_eq!(a, b);
    assert_eq!(a, c);
}

#[cfg(feature = "async")]
#[cached(time = 2, sync_writes = true, key = "u32", convert = "{ 1 }")]
async fn cached_sync_writes_a(s: String) -> Vec<String> {
    vec![s]
}

#[cfg(feature = "async")]
#[async_std::test]
async fn test_cached_sync_writes_a() {
    let a = async_std::task::spawn(cached_sync_writes_a("a".to_string()));
    async_std::task::sleep(Duration::new(1, 0)).await;
    let b = async_std::task::spawn(cached_sync_writes_a("b".to_string()));
    let c = async_std::task::spawn(cached_sync_writes_a("c".to_string()));
    let a = a.await;
    assert_eq!(a, b.await);
    assert_eq!(a, c.await);
}

#[cached(size = 2)]
fn cached_smartstring(s: smartstring::alias::String) -> smartstring::alias::String {
    if s == "very stringy" {
        smartstring::alias::String::from("equal")
    } else {
        smartstring::alias::String::from("not equal")
    }
}

#[test]
fn test_cached_smartstring() {
    smartstring::validate();

    let mut string = smartstring::alias::String::new();
    string.push_str("very stringy");
    assert_eq!("equal", cached_smartstring(string.clone()));
    {
        let cache = CACHED_SMARTSTRING.lock().unwrap();
        assert_eq!(cache.cache_hits(), Some(0));
        assert_eq!(cache.cache_misses(), Some(1));
    }

    assert_eq!("equal", cached_smartstring(string.clone()));
    {
        let cache = CACHED_SMARTSTRING.lock().unwrap();
        assert_eq!(cache.cache_hits(), Some(1));
        assert_eq!(cache.cache_misses(), Some(1));
    }

    let string = smartstring::alias::String::from("also stringy");
    assert_eq!("not equal", cached_smartstring(string));
    {
        let cache = CACHED_SMARTSTRING.lock().unwrap();
        assert_eq!(cache.cache_hits(), Some(1));
        assert_eq!(cache.cache_misses(), Some(2));
    }
}

#[cached(
    size = 2,
    key = "smartstring::alias::String",
    convert = r#"{ smartstring::alias::String::from(s) }"#
)]
fn cached_smartstring_from_str(s: &str) -> bool {
    s == "true"
}

#[test]
fn test_cached_smartstring_from_str() {
    smartstring::validate();

    assert!(cached_smartstring_from_str("true"));
    {
        let cache = CACHED_SMARTSTRING_FROM_STR.lock().unwrap();
        assert_eq!(cache.cache_hits(), Some(0));
        assert_eq!(cache.cache_misses(), Some(1));
    }

    assert!(cached_smartstring_from_str("true"));
    {
        let cache = CACHED_SMARTSTRING_FROM_STR.lock().unwrap();
        assert_eq!(cache.cache_hits(), Some(1));
        assert_eq!(cache.cache_misses(), Some(1));
    }

    assert!(!cached_smartstring_from_str("false"));
    {
        let cache = CACHED_SMARTSTRING_FROM_STR.lock().unwrap();
        assert_eq!(cache.cache_hits(), Some(1));
        assert_eq!(cache.cache_misses(), Some(2));
    }
}

#[cached(
    time = 1,
    time_refresh = true,
    key = "String",
    convert = r#"{ String::from(s) }"#
)]
fn cached_timed_refresh(s: &str) -> bool {
    s == "true"
}

#[test]
fn test_cached_timed_refresh() {
    assert!(cached_timed_refresh("true"));
    {
        let cache = CACHED_TIMED_REFRESH.lock().unwrap();
        assert_eq!(cache.cache_hits(), Some(0));
        assert_eq!(cache.cache_misses(), Some(1));
    }

    assert!(cached_timed_refresh("true"));
    {
        let cache = CACHED_TIMED_REFRESH.lock().unwrap();
        assert_eq!(cache.cache_hits(), Some(1));
        assert_eq!(cache.cache_misses(), Some(1));
    }

    std::thread::sleep(std::time::Duration::from_millis(500));
    assert!(cached_timed_refresh("true"));
    std::thread::sleep(std::time::Duration::from_millis(500));
    assert!(cached_timed_refresh("true"));
    std::thread::sleep(std::time::Duration::from_millis(500));
    assert!(cached_timed_refresh("true"));
    {
        let cache = CACHED_TIMED_REFRESH.lock().unwrap();
        assert_eq!(cache.cache_hits(), Some(4));
        assert_eq!(cache.cache_misses(), Some(1));
    }
}

#[cached(
    size = 2,
    time = 1,
    time_refresh = true,
    key = "String",
    convert = r#"{ String::from(s) }"#
)]
fn cached_timed_sized_refresh(s: &str) -> bool {
    s == "true"
}

#[test]
fn test_cached_timed_sized_refresh() {
    assert!(cached_timed_sized_refresh("true"));
    {
        let cache = CACHED_TIMED_SIZED_REFRESH.lock().unwrap();
        assert_eq!(cache.cache_hits(), Some(0));
        assert_eq!(cache.cache_misses(), Some(1));
    }

    assert!(cached_timed_sized_refresh("true"));
    {
        let cache = CACHED_TIMED_SIZED_REFRESH.lock().unwrap();
        assert_eq!(cache.cache_hits(), Some(1));
        assert_eq!(cache.cache_misses(), Some(1));
    }

    std::thread::sleep(std::time::Duration::from_millis(500));
    assert!(cached_timed_sized_refresh("true"));
    std::thread::sleep(std::time::Duration::from_millis(500));
    assert!(cached_timed_sized_refresh("true"));
    std::thread::sleep(std::time::Duration::from_millis(500));
    assert!(cached_timed_sized_refresh("true"));
    {
        let cache = CACHED_TIMED_SIZED_REFRESH.lock().unwrap();
        assert_eq!(cache.cache_hits(), Some(4));
        assert_eq!(cache.cache_misses(), Some(1));
    }
}

#[cached(
    size = 2,
    time = 1,
    time_refresh = true,
    key = "String",
    convert = r#"{ String::from(s) }"#
)]
fn cached_timed_sized_refresh_prime(s: &str) -> bool {
    s == "true"
}

#[test]
fn test_cached_timed_sized_refresh_prime() {
    assert!(cached_timed_sized_refresh_prime("true"));
    {
        let cache = CACHED_TIMED_SIZED_REFRESH_PRIME.lock().unwrap();
        assert_eq!(cache.cache_hits(), Some(0));
        assert_eq!(cache.cache_misses(), Some(1));
    }
    assert!(cached_timed_sized_refresh_prime("true"));
    {
        let cache = CACHED_TIMED_SIZED_REFRESH_PRIME.lock().unwrap();
        assert_eq!(cache.cache_hits(), Some(1));
        assert_eq!(cache.cache_misses(), Some(1));
    }

    std::thread::sleep(std::time::Duration::from_millis(500));
    assert!(cached_timed_sized_refresh_prime_prime_cache("true"));
    std::thread::sleep(std::time::Duration::from_millis(500));
    assert!(cached_timed_sized_refresh_prime_prime_cache("true"));
    std::thread::sleep(std::time::Duration::from_millis(500));
    assert!(cached_timed_sized_refresh_prime_prime_cache("true"));

    // stats unchanged (other than this new hit) since we kept priming
    assert!(cached_timed_sized_refresh_prime("true"));
    {
        let cache = CACHED_TIMED_SIZED_REFRESH_PRIME.lock().unwrap();
        assert_eq!(cache.cache_hits(), Some(2));
        assert_eq!(cache.cache_misses(), Some(1));
    }
}

#[cached(size = 2, time = 1, key = "String", convert = r#"{ String::from(s) }"#)]
fn cached_timed_sized_prime(s: &str) -> bool {
    s == "true"
}

#[test]
fn test_cached_timed_sized_prime() {
    assert!(cached_timed_sized_prime("true"));
    {
        let cache = CACHED_TIMED_SIZED_PRIME.lock().unwrap();
        assert_eq!(cache.cache_hits(), Some(0));
        assert_eq!(cache.cache_misses(), Some(1));
    }
    assert!(cached_timed_sized_prime("true"));
    {
        let cache = CACHED_TIMED_SIZED_PRIME.lock().unwrap();
        assert_eq!(cache.cache_hits(), Some(1));
        assert_eq!(cache.cache_misses(), Some(1));
    }

    std::thread::sleep(std::time::Duration::from_millis(500));
    assert!(cached_timed_sized_prime_prime_cache("true"));
    std::thread::sleep(std::time::Duration::from_millis(500));
    assert!(cached_timed_sized_prime_prime_cache("true"));
    std::thread::sleep(std::time::Duration::from_millis(500));
    assert!(cached_timed_sized_prime_prime_cache("true"));

    // stats unchanged (other than this new hit) since we kept priming
    assert!(cached_timed_sized_prime("true"));
    {
        let cache = CACHED_TIMED_SIZED_PRIME.lock().unwrap();
        assert_eq!(cache.cache_hits(), Some(2));
        assert_eq!(cache.cache_misses(), Some(1));
    }
}

#[once]
fn once_for_priming() -> bool {
    true
}

#[test]
fn test_once_for_priming() {
    assert!(once_for_priming_prime_cache());
    {
        let cache = ONCE_FOR_PRIMING.read().unwrap();
        assert!(cache.is_some());
    }
}

#[cached]
fn mutable_args(mut a: i32, mut b: i32) -> (i32, i32) {
    a += 1;
    b += 1;
    (a, b)
}

#[test]
fn test_mutable_args() {
    assert_eq!((2, 2), mutable_args(1, 1));
    assert_eq!((2, 2), mutable_args(1, 1));
}

#[cached]
fn mutable_args_str(mut a: String) -> String {
    a.push_str("-ok");
    a
}

#[test]
fn test_mutable_args_str() {
    assert_eq!("a-ok", mutable_args_str(String::from("a")));
    assert_eq!("a-ok", mutable_args_str(String::from("a")));
}

#[once]
fn mutable_args_once(mut a: i32, mut b: i32) -> (i32, i32) {
    a += 1;
    b += 1;
    (a, b)
}

#[test]
fn test_mutable_args_once() {
    assert_eq!((2, 2), mutable_args_once(1, 1));
    assert_eq!((2, 2), mutable_args_once(1, 1));
    assert_eq!((2, 2), mutable_args_once(5, 6));
>>>>>>> 3a8d0e06
}<|MERGE_RESOLUTION|>--- conflicted
+++ resolved
@@ -4,17 +4,12 @@
 #[macro_use]
 extern crate cached;
 
-<<<<<<< HEAD
 #[cfg(feature = "redis")]
 use cached::RedisCache;
-use cached::{proc_macro::cached, Cached, SizedCache, TimedCache, TimedSizedCache, UnboundCache};
-
-=======
 use cached::{
     proc_macro::cached, proc_macro::once, Cached, SizedCache, TimedCache, TimedSizedCache,
     UnboundCache,
 };
->>>>>>> 3a8d0e06
 use std::thread::{self, sleep};
 use std::time::Duration;
 
@@ -592,75 +587,6 @@
     }
 }
 
-<<<<<<< HEAD
-#[cfg(feature = "redis")]
-cached_result! {
-    UNBOUND_REDIS: RedisCache<u32, u32> = RedisCache::new();
-    fn cached_unbound_redis(n: u32) -> Result<u32, ()> = {
-        if n < 5 { Ok(n) } else { Err(()) }
-    }
-}
-
-#[cfg(feature = "redis")]
-#[test]
-fn test_cached_unbound_redis() {
-    assert!(cached_unbound_redis(2).is_ok());
-    assert!(cached_unbound_redis(4).is_ok());
-    assert!(cached_unbound_redis(6).is_err());
-    assert!(cached_unbound_redis(6).is_err());
-    assert!(cached_unbound_redis(2).is_ok());
-    assert!(cached_unbound_redis(4).is_ok());
-    {
-        let mut cache = UNBOUND_REDIS.lock().unwrap();
-        assert_eq!(2, cache.cache_size());
-        assert_eq!(2, cache.cache_hits().unwrap());
-        assert_eq!(4, cache.cache_misses().unwrap());
-        cache.cache_clear();
-    }
-}
-
-#[cfg(feature = "redis")]
-cached! {
-    TIMED_REDIS: RedisCache<u32, u32> = RedisCache::with_lifespan(2);
-    fn cached_timed_redis(n: u32) -> u32 = {
-        sleep(Duration::new(3, 0));
-        n
-    }
-}
-
-#[cfg(feature = "redis")]
-#[test]
-fn test_cached_timed_redis() {
-    cached_timed_redis(1);
-    cached_timed_redis(1);
-    {
-        let cache = TIMED_REDIS.lock().unwrap();
-        assert_eq!(1, cache.cache_misses().unwrap());
-        assert_eq!(1, cache.cache_hits().unwrap());
-    }
-    sleep(Duration::new(3, 0));
-    cached_timed_redis(1);
-    {
-        let cache = TIMED_REDIS.lock().unwrap();
-        assert_eq!(2, cache.cache_misses().unwrap());
-        assert_eq!(1, cache.cache_hits().unwrap());
-    }
-    {
-        let mut cache = TIMED_REDIS.lock().unwrap();
-        assert_eq!(2, cache.cache_set_lifespan(1).unwrap());
-        cache.cache_clear();
-    }
-    cached_timed_redis(1);
-    cached_timed_redis(1);
-    sleep(Duration::new(1, 0));
-    cached_timed_redis(1);
-    {
-        let mut cache = TIMED_REDIS.lock().unwrap();
-        assert_eq!(4, cache.cache_misses().unwrap());
-        assert_eq!(2, cache.cache_hits().unwrap());
-        cache.cache_clear();
-    }
-=======
 /// should only cache the _first_ value returned for 1 second.
 /// all arguments are ignored for subsequent calls until the
 /// cache expires after a second.
@@ -1254,5 +1180,73 @@
     assert_eq!((2, 2), mutable_args_once(1, 1));
     assert_eq!((2, 2), mutable_args_once(1, 1));
     assert_eq!((2, 2), mutable_args_once(5, 6));
->>>>>>> 3a8d0e06
+}
+
+#[cfg(feature = "redis")]
+cached_result! {
+    UNBOUND_REDIS: RedisCache<u32, u32> = RedisCache::new();
+    fn cached_unbound_redis(n: u32) -> Result<u32, ()> = {
+        if n < 5 { Ok(n) } else { Err(()) }
+    }
+}
+
+#[cfg(feature = "redis")]
+#[test]
+fn test_cached_unbound_redis() {
+    assert!(cached_unbound_redis(2).is_ok());
+    assert!(cached_unbound_redis(4).is_ok());
+    assert!(cached_unbound_redis(6).is_err());
+    assert!(cached_unbound_redis(6).is_err());
+    assert!(cached_unbound_redis(2).is_ok());
+    assert!(cached_unbound_redis(4).is_ok());
+    {
+        let mut cache = UNBOUND_REDIS.lock().unwrap();
+        assert_eq!(2, cache.cache_size());
+        assert_eq!(2, cache.cache_hits().unwrap());
+        assert_eq!(4, cache.cache_misses().unwrap());
+        cache.cache_clear();
+    }
+}
+
+#[cfg(feature = "redis")]
+cached! {
+    TIMED_REDIS: RedisCache<u32, u32> = RedisCache::with_lifespan(2);
+    fn cached_timed_redis(n: u32) -> u32 = {
+        sleep(Duration::new(3, 0));
+        n
+    }
+}
+
+#[cfg(feature = "redis")]
+#[test]
+fn test_cached_timed_redis() {
+    cached_timed_redis(1);
+    cached_timed_redis(1);
+    {
+        let cache = TIMED_REDIS.lock().unwrap();
+        assert_eq!(1, cache.cache_misses().unwrap());
+        assert_eq!(1, cache.cache_hits().unwrap());
+    }
+    sleep(Duration::new(3, 0));
+    cached_timed_redis(1);
+    {
+        let cache = TIMED_REDIS.lock().unwrap();
+        assert_eq!(2, cache.cache_misses().unwrap());
+        assert_eq!(1, cache.cache_hits().unwrap());
+    }
+    {
+        let mut cache = TIMED_REDIS.lock().unwrap();
+        assert_eq!(2, cache.cache_set_lifespan(1).unwrap());
+        cache.cache_clear();
+    }
+    cached_timed_redis(1);
+    cached_timed_redis(1);
+    sleep(Duration::new(1, 0));
+    cached_timed_redis(1);
+    {
+        let mut cache = TIMED_REDIS.lock().unwrap();
+        assert_eq!(4, cache.cache_misses().unwrap());
+        assert_eq!(2, cache.cache_hits().unwrap());
+        cache.cache_clear();
+    }
 }